{
  "name": "@mikecousins/react-pdf",
  "version": "5.4.0",
  "description": "Simple React component to wrap up PDF.js. The easiest way to render PDFs in your React app.",
  "author": "mikecousins",
  "license": "MIT",
  "repository": "mikecousins/react-pdf-js",
  "main": "dist/index.js",
  "module": "dist/react-pdf.esm.js",
  "typings": "dist/index.d.ts",
  "files": [
    "dist"
  ],
  "scripts": {
    "start": "tsdx watch",
    "build": "tsdx build",
    "test": "tsdx test --env=jsdom",
    "test:coverage": "CI=true tsdx test --color --coverage",
    "lint": "tsdx lint src test",
    "netlify": "yarn && yarn build && cd example && yarn && yarn build"
  },
  "peerDependencies": {
    "react": ">=16"
  },
  "husky": {
    "hooks": {
      "pre-commit": "tsdx lint src test"
    }
  },
  "prettier": {
    "printWidth": 80,
    "semi": true,
    "singleQuote": true,
    "trailingComma": "es5"
  },
  "jest": {
    "setupFiles": [
      "jest-canvas-mock"
    ]
  },
  "devDependencies": {
    "@testing-library/react": "9.4.0",
    "@types/jest": "24.0.25",
    "@types/pdfjs-dist": "2.1.3",
    "@types/react": "16.9.17",
    "@types/react-dom": "16.9.4",
<<<<<<< HEAD
    "husky": "3.1.0",
    "jest-canvas-mock": "^2.2.0",
=======
    "husky": "4.0.0",
>>>>>>> c49c7484
    "react": "16.12.0",
    "react-dom": "16.12.0",
    "tsdx": "0.12.1",
    "tslib": "1.10.0",
    "typescript": "3.7.4"
  },
  "dependencies": {
    "pdfjs-dist": "2.2.228"
  }
}<|MERGE_RESOLUTION|>--- conflicted
+++ resolved
@@ -44,12 +44,8 @@
     "@types/pdfjs-dist": "2.1.3",
     "@types/react": "16.9.17",
     "@types/react-dom": "16.9.4",
-<<<<<<< HEAD
-    "husky": "3.1.0",
+    "husky": "4.0.0",
     "jest-canvas-mock": "^2.2.0",
-=======
-    "husky": "4.0.0",
->>>>>>> c49c7484
     "react": "16.12.0",
     "react-dom": "16.12.0",
     "tsdx": "0.12.1",
